--- conflicted
+++ resolved
@@ -82,14 +82,8 @@
 - [ ] es (has restriction by whitelist, requires IP registration)
 - [ ] es 
 - [x] il 
-- [ ] th 
-<<<<<<< HEAD
+- [x] th 
 - [x] nl 
-=======
-- [ ] il 
-- [x] th 
-- [ ] nl 
->>>>>>> f39630a6
 - [ ] my 
 - [x] online
 - [ ] biz

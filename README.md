--- conflicted
+++ resolved
@@ -68,13 +68,8 @@
 - [x] by 
 - [x] jp 
 - [x] fr 
-<<<<<<< HEAD
-- [ ] tw
+- [x] tw
 - [x] xn--p1ai (рф)
-=======
-- [x] tw
-- [ ] xn--p1ai (рф)
->>>>>>> fc63e1c0
 - [x] me
 - [x] pl
 - [x] kz 

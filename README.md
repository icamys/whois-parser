--- conflicted
+++ resolved
@@ -70,13 +70,8 @@
 - [ ] mx
 - [x] it  
 - [ ] eu  
-<<<<<<< HEAD
 - [x] tv 
-- [ ] xyz
-=======
-- [ ] tv 
 - [x] xyz
->>>>>>> 6358080c
 - [ ] es 
 - [ ] il 
 - [ ] th 

--- conflicted
+++ resolved
@@ -71,13 +71,9 @@
 - [x] it  
 - [ ] eu  
 - [ ] tv 
-<<<<<<< HEAD
-- [ ] xyz
+- [x] xyz
 - [ ] es (has restriction by whitelist, requires IP registration)
-=======
-- [x] xyz
 - [ ] es 
->>>>>>> 11526645
 - [ ] il 
 - [ ] th 
 - [ ] nl 

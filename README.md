--- conflicted
+++ resolved
@@ -80,7 +80,6 @@
 - [x] tv 
 - [x] xyz
 - [ ] es (has restriction by whitelist, requires IP registration)
-- [ ] es 
 - [x] il 
 - [x] th 
 - [x] nl 
@@ -88,27 +87,15 @@
 - [x] online
 - [x] biz
 - [x] pro 
-<<<<<<< HEAD
-- [ ] ar
-- [ ] us
-- [ ] club 
-- [x] edu
-- [ ] pk (requires POST request) https://pk6.pknic.net.pk/pk5/lookup.PK
-- [ ] cn 
-- [ ] su
-- [ ] ch (Requests of this client are not permitted. Please use https://www.nic.ch/whois/ for queries.)
-- [ ] cl 
-=======
 - [x] ar
 - [x] us
 - [x] club 
-- [ ] edu
+- [x] edu
 - [ ] pk (requires POST request) https://pk6.pknic.net.pk/pk5/lookup.PK
 - [x] cn 
 - [x] su
-- [ ] ch  
+- [ ] ch (Requests of this client are not permitted. Please use https://www.nic.ch/whois/ for queries.)
 - [x] cl 
->>>>>>> 4225ba73
 - [x] co.jp 
 
 ## Contributing
